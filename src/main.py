import logging
import random
from datetime import datetime, timedelta
import threading
import time
import os
import shutil
import win32gui
import win32con
from src.config.rag_config import config, DEEPSEEK_API_KEY, DEEPSEEK_BASE_URL, MODEL, MAX_TOKEN, TEMPERATURE, MAX_GROUPS
from wxauto import WeChat
import re
from handlers.emoji import EmojiHandler
from handlers.image import ImageHandler
from handlers.message import MessageHandler
from handlers.voice import VoiceHandler
from src.handlers.file import FileHandler
from src.services.ai.llm_service import LLMService
from src.services.ai.image_recognition_service import ImageRecognitionService
from src.handlers.memory import MemoryHandler
from src.handlers.emotion import SentimentResourceLoader, SentimentAnalyzer  # 导入情感分析模块
from src.utils.logger import LoggerConfig
from utils.console import print_status
from colorama import init, Style, Fore
from src.AutoTasker.autoTasker import AutoTasker
import sys

# 创建一个事件对象来控制线程的终止
stop_event = threading.Event()

# 获取项目根目录
root_dir = os.path.dirname(os.path.dirname(os.path.abspath(__file__)))

# 初始化全局变量
ROBOT_WX_NAME = ""
wx_listening_chats = set()
files_handler = None
emoji_handler = None
image_handler = None
voice_handler = None
memory_handler = None
moonshot_ai = None
message_handler = None
listener_thread = None
chat_bot = None
countdown_timer = None
is_countdown_running = False
countdown_end_time = None
wait = 1  # 消息队列接受消息时间间隔

# 检查并初始化配置文件
# config_path = os.path.join(root_dir, 'src', 'config', 'config.json')
# config_template_path = os.path.join(root_dir, 'src', 'config', 'config.json.template')
# # 初始化ROBOT_WX_NAME 变量
# ROBOT_WX_NAME = ""
# 初始化微信监听聊天记录集合
# wx_listening_chats = set()
# if not os.path.exists(config_path) and os.path.exists(config_template_path):

# 配置日志
# 清除所有现有日志处理器
for handler in logging.root.handlers[:]:
    logging.root.removeHandler(handler)

logger_config = LoggerConfig(root_dir)
logger = logger_config.setup_logger('main')
listen_list = config.user.listen_list
queue_lock = threading.Lock()  # 队列访问锁
user_queues = {}  # 用户消息队列管理
chat_contexts = {}  # 存储上下文
# 初始化colorama
init()

# 预热情感分析模块（全局单例）
logger.info("开始预热情感分析模块..")
sentiment_resource_loader = SentimentResourceLoader()
sentiment_analyzer = SentimentAnalyzer(sentiment_resource_loader)
logger.info("情感分析模块预热完成")

# 在初始化memory_handler前添加此日志
logger.info(f"配置文件中的模型: {config.llm.model}")
logger.info(f"常量MODEL的值 {MODEL}")

# ... 现有ChatBot类代码...

class DebugBot:
    """调试模式下的聊天机器人模拟器"""

    def __init__(self, message_handler, moonshot_ai, memory_handler):
        self.message_handler = message_handler
        self.moonshot_ai = moonshot_ai
        self.memory_handler = memory_handler
        self.user_queues = {}
        self.queue_lock = threading.Lock()
        self.ai_last_reply_time = {}
        self.robot_name = "DebugBot"
        # 添加日志处理器相关属性
        self._log_buffer = []
        self._original_handlers = None
        self._is_input_mode = False
        # 日志颜色
        self.ai_color = Fore.CYAN
        self.system_color = Fore.YELLOW
        self.error_color = Fore.RED
        logger.info("调试机器人已初始化")

    def _pause_logging(self):
        """暂停日志输出并等待日志队列清空"""
        # 保存当前的处理器
        logger = logging.getLogger('main')
        self._original_handlers = logger.handlers[:]
        
        # 移除所有控制台处理器
        for handler in logger.handlers[:]:
            if isinstance(handler, logging.StreamHandler):
                logger.removeHandler(handler)
        
        # 等待确保日志队列处理完毕
        time.sleep(0.5)
        sys.stdout.flush()
        self._is_input_mode = True
        
        # 添加一个明显的分隔
        print("\n" + "="*50)
        print(f"{Fore.GREEN}[等待用户输入]{Style.RESET_ALL}")

    def _resume_logging(self):
        """恢复日志输出"""
        if self._original_handlers:
            logger = logging.getLogger('main')
            # 恢复原来的处理器
            for handler in self._original_handlers:
                if handler not in logger.handlers:
                    logger.addHandler(handler)
        self._is_input_mode = False

    def log_colored_message(self, message, color=None):
        """使用logger记录带颜色的消息"""
        if color:
            formatted_msg = f"{color}{message}{Style.RESET_ALL}"
            logger.info(formatted_msg)
        else:
            logger.info(message)

    def process_user_messages(self, chat_id):
        """模拟消息处理"""
        try:
            with self.queue_lock:
                if chat_id not in self.user_queues:
                    return
                user_data = self.user_queues.pop(chat_id)
                messages = user_data['messages']

            self.log_colored_message(f"[处理消息队列] - 内容: {' | '.join(messages)}", self.system_color)
            
            # 暂停日志确保用户可以输入
            self._pause_logging()
            response = input("[请输入AI回复] >>> ")
            print("-"*50)  # 添加分隔线
            self._resume_logging()

            if response:
                # 使用彩色日志显示AI回复
                self.log_colored_message(f"[AI回复] {response}", self.ai_color)
                self.memory_handler.add_short_memory(
                    "用户调试输入",
                    response,
                    "debug_user"
                )

        except Exception as e:
            logger.error(f"调试消息处理失败: {str(e)}")

    def handle_wxauto_message(self, msg, chatName, is_group=False):
        """控制台交互处理"""
        # 暂停日志确保用户可以输入
        self._pause_logging()
        
        try:
            user_input = input("[请输入测试消息] >>> ")
            print("-"*50)  # 添加分隔线使输入更清晰
        finally:
            # 确保恢复日志输出
            self._resume_logging()
        
        # 记录用户输入
        self.log_colored_message(f"[用户输入] {user_input}", Fore.WHITE)
        
        # 模拟消息处理流程
        result = self.message_handler.handle_user_message(
            content=user_input,
            chat_id=chatName,
            sender_name="debug_user",
            username="debug_user",
            is_group=False
        )
        
        # 如果有回复，显示为彩色
        if result:
            reply_text = result[0] if isinstance(result, list) else result
            self.log_colored_message(f"[AI回复摘要] {reply_text[:50]}...", self.ai_color)
        
        # 处理完成提示
        self.log_colored_message(f"[处理完成] {'-'*30}", self.system_color)
        
        return result


class ChatBot:
    def __init__(self, message_handler, moonshot_ai, memory_handler):
        self.message_handler = message_handler
        self.moonshot_ai = moonshot_ai
        self.memory_handler = memory_handler
        self.user_queues = {}  # 将user_queues移到类的实例变量
        self.queue_lock = threading.Lock()  # 将queue_lock也移到类的实例变量
        self.ai_last_reply_time = {}  # 新增：记录AI 最后回复的时间
        # self.unanswered_counters = {}  # 新增：每个用户的未回复计数器, 移动到MessageHandler

        # 获取机器人的微信名称
        self.wx = WeChat()
        self.robot_name = self.wx.A_MyIcon.Name  # 移除括号，直接访问Name属性
        # logger.info(f"机器人名称为 {self.robot_name}")
        
        # 将wx实例传递给message_handler
        self.message_handler.wx = self.wx

    def process_user_messages(self, chat_id):
        """处理用户消息队列"""
        try:
            logger.info(f"开始处理消息队列- 聊天ID: {chat_id}")
            with self.queue_lock:
                if chat_id not in self.user_queues:
                    logger.warning(f"未找到消息队列 {chat_id}")
                    return
                user_data = self.user_queues.pop(chat_id)
                messages = user_data['messages']
                sender_name = user_data['sender_name']
                username = user_data['username']
                is_group = user_data.get('is_group', False)

            logger.info(f"队列信息 - 发送者: {sender_name}, 消息数: {len(messages)}, 是否群聊: {is_group}")

            # 消息去重处理
            if len(messages) > 1:
                # 移除完全相同的连续消息
                unique_messages = [messages[0]]
                for i in range(1, len(messages)):
                    if messages[i] != messages[i - 1]:
                        unique_messages.append(messages[i])

                # 检查是否有重复消息被移除
                if len(unique_messages) < len(messages):
                    logger.info(f"消息队列去重: 从 {len(messages)} 条减少到 {len(unique_messages)} 条")
                    messages = unique_messages

            # 合并消息内容
            is_image_recognition = any("发送了图片" in msg or "发送了表情包：" in msg for msg in messages)

            # 优化消息合并逻辑
            if len(messages) > 1:
                # 第一条消息通常包含时间戳和问候语，保持原样
                # 后续消息直接拼接，避免重复的问候语
                content = messages[0]
                for i in range(1, len(messages)):
                    content += f"\n{messages[i]}"
            else:
                content = messages[0]

            # 记录处理前的消息内容，用于防止重复处理
            chat_key = f"{chat_id}_{username}"
            current_content_hash = hash(content)

            # 检查是否是重复内容
            if hasattr(self, 'last_processed_content') and chat_key in self.last_processed_content:
                last_hash, last_time = self.last_processed_content.get(chat_key, (None, 0))
                # 如果内容相同且时间间隔小于5秒，可能是重复处理
                if last_hash == current_content_hash and time.time() - last_time < 5:
                    logger.warning(f"检测到可能的重复处理，跳过: {chat_id}")
                    return

            # 更新最后处理的内容记录
            if not hasattr(self, 'last_processed_content'):
                self.last_processed_content = {}
            self.last_processed_content[chat_key] = (current_content_hash, time.time())

            # 直接调用 MessageHandler 的handle_user_message 方法
            response = self.message_handler.handle_user_message(
                content=content,
                chat_id=chat_id,
                sender_name=sender_name,
                username=username,
                is_group=is_group,
                is_image_recognition=is_image_recognition
            )
            logger.info(f"消息已处理- 聊天ID: {chat_id}")

            # 确保记忆保存功能被调用
            if response and isinstance(response, str):
                # 如果 handle_user_message 返回了回复内容，则保存到记忆
                self.memory_handler.add_short_memory(content, response, username)
                logger.info(f"已保存消息到记忆 - 用户ID: {username}")

            # 记录 AI 最后回复的时间
            self.ai_last_reply_time[username] = time.time()

            # 处理完用户消息后，检查是否需要重置计数器
            with self.queue_lock:
                if username in self.message_handler.unanswered_counters:
                    if username in self.ai_last_reply_time:
                        elapsed_time = time.time() - self.ai_last_reply_time[username]
                        if elapsed_time <= 30 * 60:  # 检查是否在 30 分钟内
                            self.message_handler.unanswered_counters[username] = 0
                            logger.info(
                                f"用户 {username} 的未回复计数器: {self.message_handler.unanswered_counters[username]}")
                        else:
                            logger.info(
                                f"用户 {username} 30 分钟后回复，未回复计数器: {self.message_handler.unanswered_counters[username]}")

        except Exception as e:
            logger.error(f"处理消息队列失败: {str(e)}", exc_info=True)

    def handle_wxauto_message(self, msg, chatName, is_group=False):
        try:
            username = msg.sender
            content = getattr(msg, 'content', None) or getattr(msg, 'text', None)

            # 添加详细日志
            logger.info(f"收到消息 - 来源: {chatName}, 发送者: {username}, 是否群聊: {is_group}")
            logger.info(f"原始消息内容: {content}")

            # 增加重复消息检查
            message_key = f"{chatName}_{username}_{hash(content)}"
            current_time = time.time()

            # 检查是否是短时间内的重复消息
            if hasattr(self, '_processed_messages'):
                # 清理超过60秒的旧记录，减少内存占用
                self._processed_messages = {k: v for k, v in self._processed_messages.items()
                                            if current_time - v < 60}

                if message_key in self._processed_messages:
                    if current_time - self._processed_messages[message_key] < 5:  # 5秒内的重复消息
                        logger.warning(f"检测到短时间内的重复消息，已忽略 {content[:20]}...")
                        return
            else:
                self._processed_messages = {}

            # 记录当前消息处理时间
            self._processed_messages[message_key] = current_time

            # 其余消息处理逻辑保持不变
            img_path = None
            files_path = None
            is_emoji = False
            is_image_recognition = False  # 新增标记，用于标识是否是图片识别结果

            # 如果是群聊@消息，移除@机器人的部分
            if is_group and self.robot_name and content:
                logger.info(f"处理群聊@消息 - 机器人名称: {self.robot_name}")
                original_content = content
                content = re.sub(f'@{self.robot_name}\u2005', '', content).strip()
                logger.info(f"移除@后的消息内容: {content}")
                if original_content == content:
                    logger.info("未检测到@机器人，但是继续处理")

            if content and content.lower().endswith(('.png', '.jpg', '.jpeg', '.gif', '.bmp')):
                logger.info(f"检测到图片消息: {content}")
                img_path = content
                is_emoji = False
                content = None

            if content and content.lower().endswith(('.txt', '.docx', '.doc', '.ppt', '.pptx', '.xlsx', '.xls')):
                logger.info(f"检测到文件消息: {content}")
                files_path = content
                is_emoji = False
                content = None

            # 检查是否是"[动画表情]"
            if content and "[动画表情]" in content:
                logger.info("检测到动画表情")
                # 修改方法名调用
                img_path = emoji_handler.capture_emoji_screenshot(username)

                logger.info(f"表情截图保存路径: {img_path}")
                is_emoji = True
                content = None

            if img_path:
                logger.info(f"开始处理图片/表情 - 路径: {img_path}, 是否表情: {is_emoji}")
                recognized_text = self.moonshot_ai.recognize_image(img_path, is_emoji)
                logger.info(f"图片/表情识别结果: {recognized_text}")
                content = recognized_text if content is None else f"{content} {recognized_text}"
                is_image_recognition = True  # 标记这是图片识别结果

            if files_path:
                logger.info(f"开始处理文件 - 路径：{files_path}")
                # 调用 Message _handle_file_request 处理方法
                return self.message_handler.handle_user_message(
                    content=files_path,
                    chat_id=chatName,
                    sender_name=username,
                    username=username,
                    is_group=is_group
                )

            # 情感分析处理
            if content:
                # 检测是否为表情包请求
                if emoji_handler.is_emoji_request(content):
                    logger.info("检测到表情包请求")
                    # 使用AI识别的情感选择表情
                    emoji_path = emoji_handler.get_emotion_emoji(content)
                    if emoji_path:
                        logger.info(f"准备发送情感表情包: {emoji_path}")
                        self.message_handler.wx.SendFiles(emoji_path, chatName)

                sender_name = username
                current_time = datetime.now().strftime("%Y-%m-%d %H:%M:%S")
                group_info = f"在群聊里" if is_group else "私聊"
                time_aware_content = f"(此时时间为{current_time}) ta{group_info}对你说{content}"  #去掉用户名，防止出现私聊时出现用户名的情
                logger.info(f"格式化后的消息 {time_aware_content}")

                # 使用MessageHandler的消息缓存功能处理消息
                self.message_handler.handle_user_message(
                    content=time_aware_content,
                    chat_id=chatName,
                    sender_name=sender_name,
                    username=username,
                    is_group=is_group,
                    is_image_recognition=is_image_recognition
                )

                # 启动或取消未回复消息计时器
                if username in self.message_handler.unanswered_timers:
                    self.message_handler.unanswered_timers[username].cancel()
                    #logger.info(f"取消用户 {username} 的未回复计时器")

                # 30分钟后增加未回复计数
                def increase_counter_after_delay(username):
                    with self.queue_lock:
                        self.message_handler.increase_unanswered_counter(username)

                timer = threading.Timer(1800.0, increase_counter_after_delay, args=[username])
                timer.start()
                self.message_handler.unanswered_timers[username] = timer
                #logger.info(f"为用户{username} 启动未回复计时器")

        except Exception as e:
            logger.error(f"消息处理失败: {str(e)}", exc_info=True)


# 读取提示文件
avatar_dir = os.path.join(root_dir, config.behavior.context.avatar_dir)
prompt_path = os.path.join(avatar_dir, "avatar.md")
with open(prompt_path, "r", encoding="utf-8") as file:
    prompt_content = file.read()
countdown_end_time = None  # 新增倒计时结束时间


def is_quiet_time() -> bool:
    """检查当前是否在安静时间段内"""
    try:
        current_time = datetime.now().time()
        
        # 从配置中读取安静时间设置
        quiet_start_str = config.behavior.quiet_time.start
        quiet_end_str = config.behavior.quiet_time.end
        
        # 记录当前读取的安静时间设置
        logger.debug(f"当前安静时间设置: 开始={quiet_start_str}, 结束={quiet_end_str}")
        
        # 确保时间格式正确
        if not quiet_start_str or not quiet_end_str:
            logger.warning("安静时间设置为空，默认不在安静时间")
            return False
            
        # 处理特殊格式
        if quiet_start_str == '1320':
            quiet_start_str = '13:20'
        if quiet_end_str == '1320':
            quiet_end_str = '13:20'
            
        # 如果格式不包含冒号，尝试转换
        if quiet_start_str and ':' not in quiet_start_str:
            try:
                hour = int(quiet_start_str) // 100
                minute = int(quiet_start_str) % 100
                quiet_start_str = f"{hour:02d}:{minute:02d}"
                logger.info(f"转换安静时间开始格式: {config.behavior.quiet_time.start} -> {quiet_start_str}")
            except (ValueError, TypeError):
                logger.warning(f"无法转换安静时间开始格式: {quiet_start_str}")
                
        if quiet_end_str and ':' not in quiet_end_str:
            try:
                hour = int(quiet_end_str) // 100
                minute = int(quiet_end_str) % 100
                quiet_end_str = f"{hour:02d}:{minute:02d}"
                logger.info(f"转换安静时间结束格式: {config.behavior.quiet_time.end} -> {quiet_end_str}")
            except (ValueError, TypeError):
                logger.warning(f"无法转换安静时间结束格式: {quiet_end_str}")
        
        # 解析时间
        quiet_start = datetime.strptime(quiet_start_str, "%H:%M").time()
        quiet_end = datetime.strptime(quiet_end_str, "%H:%M").time()
        
        # 记录解析后的时间
        logger.debug(f"解析后的安静时间: 开始={quiet_start}, 结束={quiet_end}, 当前时间={current_time}")

        if quiet_start <= quiet_end:
            # 如果安静时间不跨天
            is_quiet = quiet_start <= current_time <= quiet_end
            logger.debug(f"安静时间不跨天，是否在安静时间内: {is_quiet}")
            return is_quiet
        else:
            # 如果安静时间跨天（比如22:00到次天8:00）
            is_quiet = current_time >= quiet_start or current_time <= quiet_end
            logger.debug(f"安静时间跨天，是否在安静时间内: {is_quiet}")
            return is_quiet
    except Exception as e:
        logger.error(f"检查安静时间出错: {str(e)}")
        return False  # 出错时默认不在安静时间


def get_random_countdown_time():
    """获取随机倒计时时长"""
    try:
        # 检查配置是否存在
        if not hasattr(config, 'behavior') or not hasattr(config.behavior, 'auto_message') or \
           not hasattr(config.behavior.auto_message, 'min_hours') or \
           not hasattr(config.behavior.auto_message, 'max_hours'):
            logger.error("配置文件中缺少倒计时设置，使用默认值1-3小时")
            return random.uniform(3600, 10800)  # 默认1-3小时
            
        # 直接从配置中读取最小和最大小时数
        min_hours = float(config.behavior.auto_message.min_hours)
        max_hours = float(config.behavior.auto_message.max_hours)
        
        # 确保最小值不大于最大值
        if min_hours > max_hours:
            logger.warning(f"配置错误：min_hours({min_hours})大于max_hours({max_hours})，将交换它们")
            min_hours, max_hours = max_hours, min_hours
            
        # 将小时转换为秒
        min_seconds = int(min_hours * 3600)
        max_seconds = int(max_hours * 3600)
        
        logger.debug(f"从配置读取的倒计时范围：{min_hours}小时到{max_hours}小时")
        return random.uniform(min_seconds, max_seconds)
    except Exception as e:
        logger.error(f"获取倒计时时间失败 {str(e)}，使用默认值1-3小时")
        # 返回默认值：1-3小时
        return random.uniform(3600, 10800)


def get_personality_summary(prompt_content: str) -> str:
    """从完整人设中提取关键性格特点"""
    try:
        # 查找核心人格部分
        core_start = prompt_content.find("# 性格")
        if core_start == -1:
            return prompt_content[:500]  # 如果找不到标记，返回500字符

        # 找到下一个标题或文件结尾
        next_title = prompt_content.find("#", core_start + 1)
        if next_title == -1:
            core_content = prompt_content[core_start:]
        else:
            core_content = prompt_content[core_start:next_title]

        # 提取关键内容
        core_lines = [line.strip() for line in core_content.split('\n')
                      if line.strip() and not line.startswith('#')]

        # 返回处理后的内容
        return "\n".join(core_lines[:5])  # 只取一条关键特征
    except Exception as e:
        logger.error(f"提取性格特点失败: {str(e)}")
        return "请参考上下文"  # 返回默认特征


def is_already_listening(wx_instance, chat_name):
    """
    检查是否已经添加了监听
    
    Args:
        wx_instance: WeChat 实例
        chat_name: 聊天名称
        
    Returns:
        bool: 是否已经添加了监听
    """
    try:
        # 尝试使用内置方法（如果存在）
        if hasattr(wx_instance, 'IsListening'):
            return wx_instance.IsListening(chat_name)
        
        # 如果内置方法不存在，我们无法确定是否已经在监听
        # 可以通过其他方式检查，例如检查是否有相关的事件处理器
        # 但由于我们没有足够的信息，暂时返回False
        logger.warning(f"wxauto 模块没有 IsListening 方法，无法确定是否已经在监听 {chat_name}")
        return False
    except Exception as e:
        logger.error(f"检查监听状态失败 {str(e)}")
        # 出错时返回False，让程序尝试添加监听
        return False


def auto_send_message():
    """自动发送消息- 调用message_handler中的方法"""
    # 调用message_handler中的auto_send_message方法
    message_handler.auto_send_message(
        listen_list=listen_list,
        robot_wx_name=ROBOT_WX_NAME,
        get_personality_summary=get_personality_summary,
        is_quiet_time=is_quiet_time,
        start_countdown=start_countdown
    )
    # 最后启动新的倒计时
    start_countdown()


def start_countdown():
    """开始新的倒计时"""
    global countdown_timer, is_countdown_running, countdown_end_time

    if countdown_timer:
        countdown_timer.cancel()

    countdown_seconds = get_random_countdown_time()
    countdown_end_time = datetime.now() + timedelta(seconds=countdown_seconds)  # 设置结束时间
    
    # 计算小时和分钟，提供更详细的日志
    hours = int(countdown_seconds // 3600)
    minutes = int((countdown_seconds % 3600) // 60)
    seconds = int(countdown_seconds % 60)
    
    if hours > 0:
        logger.info(f"开始新的倒计时: {hours}小时{minutes}分钟{seconds}秒")
    else:
        logger.info(f"开始新的倒计时: {minutes}分钟{seconds}秒")
    
    # 添加配置信息日志
    try:
        if hasattr(config, 'behavior') and hasattr(config.behavior, 'auto_message') and \
           hasattr(config.behavior.auto_message, 'min_hours') and \
           hasattr(config.behavior.auto_message, 'max_hours'):
            min_hours = float(config.behavior.auto_message.min_hours)
            max_hours = float(config.behavior.auto_message.max_hours)
            logger.info(f"配置的倒计时范围: {min_hours:.1f}小时 - {max_hours:.1f}小时")
        else:
            logger.info("使用默认倒计时范围: 1.0小时 - 3.0小时")
    except Exception as e:
        logger.warning(f"无法读取配置的倒计时范围: {str(e)}")

    countdown_timer = threading.Timer(countdown_seconds, auto_send_message)
    countdown_timer.daemon = True
    countdown_timer.start()
    is_countdown_running = True


def message_listener():
    global wx_listening_chats  # 使用全局变量跟踪已添加的监听集合
    
    wx = None
    last_window_check = 0
    check_interval = 600  # 10分钟检查一次
    reconnect_attempts = 0
    max_reconnect_attempts = 3
    reconnect_delay = 10  # 重连等待时间（秒）
    last_reconnect_time = 0

    while not stop_event.is_set():
        try:
            current_time = time.time()

            if wx is None or (current_time - last_window_check > check_interval):
                # 检查是否需要重置重连计数
                if current_time - last_reconnect_time > 300:  # 5分钟无错误，重置计数
                    reconnect_attempts = 0

                # 检查重连次数
                if reconnect_attempts >= max_reconnect_attempts:
                    logger.error("等待一段时间后重试...")
                    time.sleep(reconnect_delay)
                    reconnect_attempts = 0
                    last_reconnect_time = current_time
                    continue

                try:
                    wx = WeChat()
                    if not wx.GetSessionList():
                        logger.error("未检测到微信会话列表，请确保微信已登录")
                        wx = None  # 重置 wx 对象
                        reconnect_attempts += 1
                        last_reconnect_time = current_time
                        time.sleep(5)
                        continue

                    # 重新添加监听
                    for chat_name in listen_list:
                        try:
                            if wx.ChatWith(chat_name):
                                # 使用全局变量检查是否已经添加了监听
                                if chat_name not in wx_listening_chats:
                                    wx.AddListenChat(who=chat_name, savepic=True, savefile=True)
                                    logger.info(f"重新添加监听: {chat_name}")
                                    wx_listening_chats.add(chat_name)  # 记录已添加监听的聊天
                                else:
                                    logger.info(f"已存在监听，跳过: {chat_name}")
                        except Exception as e:
                            logger.error(f"重新添加监听失败 {chat_name}: {str(e)}")

                    # 成功初始化，重置计数
                    reconnect_attempts = 0
                    last_window_check = current_time
                    logger.info("微信监听恢复正常")
                    
                    # 确保message_handler和chat_bot都有最新的wx对象
                    message_handler.wx = wx
                    chat_bot.wx = wx

                except Exception as e:
                    logger.error(f"微信初始化失败 {str(e)}")
                    wx = None
                    reconnect_attempts += 1
                    last_reconnect_time = current_time
                    time.sleep(5)
                    continue

            # 正常的消息处理逻辑
            msgs = wx.GetListenMessage()
            if not msgs:
                time.sleep(wait)
                continue

            # 确保在处理消息前message_handler有最新的wx对象
            message_handler.wx = wx
            chat_bot.wx = wx

            for chat in msgs:
                who = chat.who
                if not who:
                    continue

                one_msgs = msgs.get(chat)
                if not one_msgs:
                    continue

                for msg in one_msgs:
                    try:
                        msgtype = msg.type
                        content = msg.content
                        if not content:
                            continue
                        if msgtype != 'friend':
                            logger.debug(f"非好友消息，忽略! 消息类型: {msgtype}")
                            continue
                            # 接收窗口名跟发送人一样，代表是私聊，否则是群聊
                        if who == msg.sender:
                            chat_bot.handle_wxauto_message(msg, msg.sender)  # 处理私聊信息
                        elif ROBOT_WX_NAME != '' and (bool(re.search(f'@{ROBOT_WX_NAME}\u2005', msg.content)) or bool(
                                re.search(f'{ROBOT_WX_NAME}\u2005', msg.content))):
                            # 修改：在群聊被@时或者被叫名字，传入群聊ID(who)作为回复目标
                            chat_bot.handle_wxauto_message(msg, who, is_group=True)
                        else:
                            logger.debug(f"非需要处理消息，可能是群聊非@消息: {content}")
                    except Exception as e:
                        logger.debug(f"处理单条消息失败: {str(e)}")
                        continue

        except Exception as e:
            logger.debug(f"消息监听出错: {str(e)}")
            wx = None
        time.sleep(wait)


def initialize_wx_listener():
    """
    初始化微信监听，包含重试机制
    """
    global wx_listening_chats  # 使用全局变量跟踪已添加的监听集合
    
    max_retries = 3
    retry_delay = 2  # 秒

    for attempt in range(max_retries):
        try:
            wx = WeChat()
            if not wx.GetSessionList():
                logger.error("未检测到微信会话列表，请确保微信已登录")
                time.sleep(retry_delay)
                continue

            # 循环添加监听对象
            for chat_name in listen_list:
                try:
                    # 检查会话是否存在
                    if not wx.ChatWith(chat_name):
                        logger.error(f"找不到会话 {chat_name}")
                        continue

                    # 使用全局变量检查是否已经添加了监听
                    if chat_name not in wx_listening_chats:
                        # 尝试添加监听
                        wx.AddListenChat(who=chat_name, savepic=True, savefile=True)
                        logger.info(f"成功添加监听: {chat_name}")
                        wx_listening_chats.add(chat_name)  # 记录已添加监听的聊天
                    else:
                        logger.info(f"已存在监听，跳过: {chat_name}")
                    
                    time.sleep(0.5)  # 添加短暂延迟，避免操作过快
                except Exception as e:
                    logger.error(f"添加监听失败 {chat_name}: {str(e)}")
                    continue

            return wx

        except Exception as e:
            logger.error(f"初始化微信失败(尝试 {attempt + 1}/{max_retries}): {str(e)}")
            if attempt < max_retries - 1:
                time.sleep(retry_delay)
            else:
                raise Exception("微信初始化失败，请检查微信是否正常运行")

    return None


def initialize_auto_tasks(message_handler):
    """初始化自动任务系统"""
    print_status("初始化自动任务系统..", "info", "CLOCK")

    try:
        # 创建AutoTasker实例
        auto_tasker = AutoTasker(message_handler)
        print_status("创建AutoTasker实例成功", "success", "CHECK")

        # 清空现有任务
        auto_tasker.scheduler.remove_all_jobs()
        print_status("清空现有任务", "info", "CLEAN")

        # 检查listen_list是否为空
        if not listen_list:
            print_status("监听列表为空，无法添加任务", "warning", "WARNING")
            return auto_tasker

        # 从配置文件读取任务信息
        if hasattr(config, 'behavior') and hasattr(config.behavior, 'schedule_settings'):
            schedule_settings = config.behavior.schedule_settings
            if hasattr(schedule_settings, 'tasks') and schedule_settings.tasks:
                tasks = schedule_settings.tasks
                if tasks:
                    print_status(f"从配置文件读取到 {len(tasks)} 个任务", "info", "TASK")
                    tasks_added = 0

                    # 遍历所有任务并添加
                    for task in tasks:
                        try:
                            # 检查任务必要字段
                            required_fields = ['task_id', 'content', 'schedule_type', 'schedule_time']
                            if not all(hasattr(task, field) for field in required_fields):
                                print_status(f"任务缺少必要字段: {task}", "warning", "WARNING")
                                continue

                            # 添加定时任务
                            auto_tasker.add_task(
                                task_id=task.task_id,
                                chat_id=listen_list[0],  # 使用 listen_list 中的第一个聊天ID
                                content=task.content,
                                schedule_type=task.schedule_type,
                                schedule_time=task.schedule_time
                            )
                            tasks_added += 1
                            print_status(f"成功添加任务 {task.task_id}: {task.content}", "success", "CHECK")
                        except Exception as e:
                            print_status(f"添加任务 {task.task_id} 失败: {str(e)}", "error", "ERROR")
                            logger.error(f"添加任务 {task.task_id} 失败: {str(e)}")

                    print_status(f"成功添加 {tasks_added}/{len(tasks)} 个任务", "info", "TASK")
                else:
                    print_status("配置文件中没有找到任务", "warning", "WARNING")
            else:
                print_status("schedule_settings.tasks 不存在或为空", "warning", "WARNING")
        else:
            print_status("未找到任务配置信息", "warning", "WARNING")

        return auto_tasker

    except Exception as e:
        print_status(f"初始化自动任务系统失败 {str(e)}", "error", "ERROR")
        logger.error(f"初始化自动任务系统失败 {str(e)}", exc_info=True)
        # 返回一个空的AutoTasker实例，避免程序崩溃
        return AutoTasker(message_handler)


def main(debug_mode=False):
    global files_handler, emoji_handler, image_handler, \
        voice_handler, memory_handler, moonshot_ai, \
        message_handler, listener_thread, chat_bot, wx, ROBOT_WX_NAME
    
    # 初始化listener_thread为None，避免引用错误
    listener_thread = None
    wx = None  # 初始化wx为None

    if debug_mode: ROBOT_WX_NAME = "Debuger"

    # try:
        # 设置wxauto日志路径
<<<<<<< HEAD
    automation_log_dir = os.path.join(root_dir, "logs", "automation")
    if not os.path.exists(automation_log_dir):
        os.makedirs(automation_log_dir)
    os.environ["WXAUTO_LOG_PATH"] = os.path.join(automation_log_dir, "AutomationLog.txt")

    files_handler = FileHandler()
    emoji_handler = EmojiHandler(root_dir)
    image_handler = ImageHandler(
        root_dir=root_dir,
        api_key=config.llm.api_key,
        base_url=config.llm.base_url,
        image_model=config.media.image_generation.model
    )
    voice_handler = VoiceHandler(
        root_dir=root_dir,
        tts_api_url=config.media.text_to_speech.tts_api_url
    )
=======
        automation_log_dir = os.path.join(root_dir, "logs", "automation")
        if not os.path.exists(automation_log_dir):
            os.makedirs(automation_log_dir)
        os.environ["WXAUTO_LOG_PATH"] = os.path.join(automation_log_dir, "AutomationLog.txt")

        files_handler = FileHandler()
        emoji_handler = EmojiHandler(root_dir)
        image_handler = ImageHandler(
            root_dir=root_dir,
            api_key=config.llm.api_key,
            base_url=config.llm.base_url,
            image_model=config.media.image_generation.model
        )
        voice_handler = VoiceHandler(
            root_dir=root_dir,
            tts_api_url=config.media.text_to_speech.tts_api_url
        )
        memory_handler = MemoryHandler(
            root_dir=root_dir,
            api_key=config.llm.api_key,
            base_url=config.llm.base_url,
            model=config.llm.model,
            max_token=config.llm.max_tokens,
            temperature=config.llm.temperature,
            max_groups=config.behavior.context.max_groups,
            bot_name=ROBOT_WX_NAME
        )
>>>>>>> 1c75f3df

    deepseek = LLMService(
        api_key=config.llm.api_key,
        base_url=config.llm.base_url,
        model=config.llm.model,
        max_token=config.llm.max_tokens,
        temperature=config.llm.temperature,
        max_groups=config.behavior.context.max_groups,
    )
    
    memory_handler = MemoryHandler(
        root_dir=root_dir,
        api_key=config.llm.api_key,
        base_url=config.llm.base_url,
        model=config.llm.model,
        max_token=config.llm.max_tokens,
        temperature=config.llm.temperature,
        max_groups=config.behavior.context.max_groups,
        bot_name=ROBOT_WX_NAME,
        llm=deepseek
    )
    moonshot_ai = ImageRecognitionService(
        api_key=config.media.image_recognition.api_key,
        base_url=config.media.image_recognition.base_url,
        temperature=config.media.image_recognition.temperature,
        model=config.media.image_recognition.model
    )

    moonshot_ai = ImageRecognitionService(
        api_key=config.media.image_recognition.api_key,
        base_url=config.media.image_recognition.base_url,
        temperature=config.media.image_recognition.temperature,
        model=config.media.image_recognition.model
    )

    message_handler = MessageHandler(
        root_dir=root_dir,
        llm=deepseek,
        robot_name=ROBOT_WX_NAME,  # 使用动态获取的机器人名称
        prompt_content=prompt_content,
        image_handler=image_handler,
        emoji_handler=emoji_handler,
        voice_handler=voice_handler,
        memory_handler=memory_handler,
        is_debug=debug_mode
    )

<<<<<<< HEAD
    if debug_mode:
        # 设置日志颜色和级别
        logger.setLevel(logging.DEBUG)
        # 使用正确导入的init函数
        init(autoreset=True)  # 使用已导入的init而不是colorama_init
        logger.info(f"{Fore.YELLOW}调试模式已启用{Style.RESET_ALL}")

        # 初始化调试机器人
        global chat_bot, wx
        chat_bot = DebugBot(
            message_handler=message_handler,
            moonshot_ai=moonshot_ai,
            memory_handler=memory_handler
        )

        # 启动控制台交互循环
        while True:
            chat_bot.handle_wxauto_message(None, "debug_chat")
            time.sleep(1)
    else:
        # 确保在创建 ChatBot 实例时传递 memory_handler
        chat_bot = ChatBot(message_handler, moonshot_ai, memory_handler)

        # 设置监听列表
        global listen_list

        listen_list = config.user.listen_list

        # 获取机器人名称 - 移到前面，优先获取
        try:
            wx = WeChat()
            ROBOT_WX_NAME = wx.A_MyIcon.Name
            logger.info(f"获取到机器人名称: {ROBOT_WX_NAME}")
            # 循环添加监听对象
            for i in listen_list:
                wx.AddListenChat(who=i, savepic=True, savefile=True)
        except Exception as e:
            logger.error(f"获取机器人名称失败: {str(e)}")
            ROBOT_WX_NAME = ""  # 设置默认值

        # 初始化微信监听
        print_status("初始化微信监听...", "info", "BOT")
        wx = initialize_wx_listener()
        if not wx:
            print_status("微信初始化失败，请确保微信已登录并保持在前台运行!", "error", "CROSS")
            return
        print_status("微信监听初始化完成", "success", "CHECK")
        print_status("检查短期记忆...", "info", "SEARCH")

        # 移除对 summarize_memories 的调用
        # memory_handler.summarize_memories()  # 启动时处理残留记忆

        # 移除记忆维护线程
        """
        def memory_maintenance():
            while True:
                try:
                    memory_handler.summarize_memories()
                    time.sleep(3600)  # 每小时检查一次
                except Exception as e:
                    logger.error(f"记忆维护失败: {str(e)}")

        print_status("启动记忆维护线程...", "info", "BRAIN")
        memory_thread = threading.Thread(target=memory_maintenance)
        memory_thread.daemon = True
        memory_thread.start()
        """

        print_status("验证记忆存储路径...", "info", "FILE")
        memory_dir = os.path.join(root_dir, "data", "memory")
        if not os.path.exists(memory_dir):
            os.makedirs(memory_dir)
            print_status(f"创建记忆目录: {memory_dir}", "success", "CHECK")

        avatar_dir = os.path.join(root_dir, config.behavior.context.avatar_dir)
        prompt_path = os.path.join(avatar_dir, "avatar.md")
        if not os.path.exists(prompt_path):
            with open(prompt_path, "w", encoding="utf-8") as f:
                f.write("# 核心人格\n[默认内容]")
            print_status(f"创建人设提示文件", "warning", "WARNING")

        # 启动消息监听线程
        print_status("启动消息监听线程...", "info", "ANTENNA")
        listener_thread = threading.Thread(target=message_listener)
        listener_thread.daemon = True  # 确保线程是守护线程
        listener_thread.start()
        print_status("消息监听已启动", "success", "CHECK")

        # 启动主动消息
        print_status("启动主动消息系统...", "info", "CLOCK")
        start_countdown()
        print_status("主动消息系统已启动", "success", "CHECK")

        print("-" * 50)
        print_status("系统初始化完成", "success", "STAR_2")
        print("=" * 50)

        # 初始化自动任务系统
        auto_tasker = initialize_auto_tasks(message_handler)
        if not auto_tasker:
            print_status("自动任务系统初始化失败", "error", "ERROR")
            return

        # 主循环
        # 在主循环中的重连逻辑
        while True:
            time.sleep(5)
            if not listener_thread.is_alive():
                print_status("监听线程已断开，尝试重新连接...", "warning", "SYNC")
                try:
                    # 添加检查，避免在短时间内多次重启
                    last_restart_time = getattr(main, 'last_restart_time', 0)
                    current_time = time.time()
                    if current_time - last_restart_time < 20:  # 至少间隔20秒
                        print_status("上次重启尝试时间过短，等待...", "warning", "WAIT")
                        time.sleep(10)  # 增加等待时间
                        continue

                    main.last_restart_time = current_time
                    wx = initialize_wx_listener()
                    if wx:
                        listener_thread = threading.Thread(target=message_listener)
                        listener_thread.daemon = True
                        listener_thread.start()
                        print_status("重新连接成功", "success", "CHECK")
                        time.sleep(10)  # 添加短暂延迟，确保线程正常启动
                    else:
                        print_status("重新连接失败，将在20秒后重试", "warning", "WARNING")
                        time.sleep(20)
                except Exception as e:
                    print_status(f"重新连接失败: {str(e)}", "error", "CROSS")
                    time.sleep(10)  # 失败后等待更长时间

    # except Exception as e:
        print_status(f"主程序异常: {str(e)}", "error", "ERROR")
        logger.error(f"主程序异常: {str(e)}", exc_info=True)  # 添加详细日志记录
    # finally:
    #     # 清理资源
    #     if countdown_timer:
    #         countdown_timer.cancel()

    #     # 设置事件以停止线程
    #     stop_event.set()

    #     # 关闭监听线程
    #     if listener_thread and listener_thread.is_alive():
    #         print_status("正在关闭监听线程...", "info", "SYNC")
    #         listener_thread.join(timeout=2)
    #         if listener_thread.is_alive():
    #             print_status("监听线程未能正常关闭", "warning", "WARNING")

    #     print_status("正在关闭系统...", "warning", "STOP")
    #     print_status("系统已退出", "info", "BYE")
    #     print("\n")
=======
        # 获取机器人名称- 移到前面，优先获取
        try:
            wx = WeChat()
            ROBOT_WX_NAME = wx.A_MyIcon.Name
            logger.info(f"获取到机器人名称: {ROBOT_WX_NAME}")
            # 不在这里添加监听，避免重复添加
            # 监听将在 initialize_wx_listener 函数中统一处理
        except Exception as e:
            logger.error(f"获取机器人名称失败 {str(e)}")
            ROBOT_WX_NAME = ""  # 设置默认值

        message_handler = MessageHandler(
            root_dir=root_dir,
            api_key=config.llm.api_key,
            base_url=config.llm.base_url,
            model=config.llm.model,
            max_token=config.llm.max_tokens,
            temperature=config.llm.temperature,
            max_groups=config.behavior.context.max_groups,
            robot_name=ROBOT_WX_NAME,  # 使用动态获取的机器人名称
            prompt_content=prompt_content,
            image_handler=image_handler,
            emoji_handler=emoji_handler,
            voice_handler=voice_handler,
            memory_handler=memory_handler,
            is_debug=debug_mode,
            wx=wx  # 传递wx对象
        )

        if debug_mode:
            # 设置日志颜色和级别
            logger.setLevel(logging.DEBUG)
            # 使用正确导入的init函数
            init(autoreset=True)  # 使用已导入的init而不是colorama_init
            logger.info(f"{Fore.YELLOW}调试模式已启用{Style.RESET_ALL}")

            # 初始化调试机器人
            global chat_bot
            chat_bot = DebugBot(
                message_handler=message_handler,
                moonshot_ai=moonshot_ai,
                memory_handler=memory_handler
            )

            # 启动控制台交互循环
            while True:
                chat_bot.handle_wxauto_message(None, "debug_chat")
                time.sleep(1)
        else:
            # 确保在创建ChatBot 实例时传入memory_handler
            chat_bot = ChatBot(message_handler, moonshot_ai, memory_handler)

            # 设置监听列表
            global listen_list

            listen_list = config.user.listen_list

            # 初始化微信监听
            print_status("初始化微信监听..", "info", "BOT")
            wx = initialize_wx_listener()
            if not wx:
                print_status("微信初始化失败，请确保微信已登录并保持在前台运行!", "error", "CROSS")
                return
            print_status("微信监听初始化完成", "success", "CHECK")
            print_status("检查短期记忆..", "info", "SEARCH")

            # 移除summarize_memories 的调用
            # memory_handler.summarize_memories()  # 启动时处理残留记忆

            # 移除记忆维护线程
            """
            def memory_maintenance():
                while True:
                    try:
                        memory_handler.summarize_memories()
                        time.sleep(3600)  # 每小时检查一次
                    except Exception as e:
                        logger.error(f"记忆维护失败: {str(e)}")
    
            print_status("启动记忆维护线程...", "info", "BRAIN")
            memory_thread = threading.Thread(target=memory_maintenance)
            memory_thread.daemon = True
            memory_thread.start()
            """

            print_status("验证记忆存储路径...", "info", "FILE")
            memory_dir = os.path.join(root_dir, "data", "memory")
            if not os.path.exists(memory_dir):
                os.makedirs(memory_dir)
                print_status(f"创建记忆目录: {memory_dir}", "success", "CHECK")

            avatar_dir = os.path.join(root_dir, config.behavior.context.avatar_dir)
            prompt_path = os.path.join(avatar_dir, "avatar.md")
            if not os.path.exists(prompt_path):
                with open(prompt_path, "w", encoding="utf-8") as f:
                    f.write("# 核心人格\n[默认内容]")
                print_status(f"创建人设提示文件", "warning", "WARNING")

            # 启动消息监听线程
            print_status("启动消息监听线程...", "info", "ANTENNA")
            listener_thread = threading.Thread(target=message_listener)
            listener_thread.daemon = True  # 确保线程是守护线程
            listener_thread.start()
            print_status("消息监听已启动", "success", "CHECK")

            # 启动主动消息
            print_status("启动主动消息系统...", "info", "CLOCK")
            start_countdown()
            print_status("主动消息系统已启动", "success", "CHECK")

            print("-" * 50)
            print_status("系统初始化完成", "success", "STAR_2")
            print("=" * 50)

            # 初始化自动任务系统
            auto_tasker = initialize_auto_tasks(message_handler)
            if not auto_tasker:
                print_status("自动任务系统初始化失败", "error", "ERROR")
                return

            # 主循环
            # 在主循环中的重连逻辑
            while True:
                time.sleep(5)
                if listener_thread is None or not listener_thread.is_alive():
                    print_status("监听线程已断开，尝试重新连接..", "warning", "SYNC")
                    try:
                        # 添加检查，避免在短时间内多次重试
                        last_restart_time = getattr(main, 'last_restart_time', 0)
                        current_time = time.time()
                        if current_time - last_restart_time < 20:  # 至少间隔20秒
                            print_status("上次重启尝试时间过短，等待..", "warning", "WAIT")
                            time.sleep(10)  # 增加等待时间
                            continue

                        main.last_restart_time = current_time
                        wx = initialize_wx_listener()
                        if wx:
                            listener_thread = threading.Thread(target=message_listener)
                            listener_thread.daemon = True
                            listener_thread.start()
                            print_status("重新连接成功", "success", "CHECK")
                            time.sleep(10)  # 添加短暂延迟，确保线程正常启动
                        else:
                            print_status("重新连接失败，将等待20秒后重试", "warning", "WARNING")
                            time.sleep(20)
                    except Exception as e:
                        print_status(f"重新连接失败: {str(e)}", "error", "CROSS")
                        time.sleep(10)  # 失败后等待更长时间

    except Exception as e:
        print_status(f"主程序异常 {str(e)}", "error", "ERROR")
        logger.error(f"主程序异常 {str(e)}", exc_info=True)  # 添加详细日志记录
    finally:
        # 清理资源
        if countdown_timer:
            countdown_timer.cancel()

        # 设置事件以停止线程
        stop_event.set()

        # 关闭监听线程
        if listener_thread is not None and listener_thread.is_alive():
            print_status("正在关闭监听线程...", "info", "SYNC")
            try:
                listener_thread.join(timeout=2)
                if listener_thread.is_alive():
                    print_status("无法正常停止监听线程", "warning", "WARNING")
            except Exception as e:
                print_status(f"清理线程时出错 {str(e)}", "error", "ERROR")

        print_status("正在关闭系统...", "warning", "STOP")
        print_status("系统已退出", "info", "BYE")
        print("\n")
>>>>>>> 1c75f3df


#
if __name__ == '__main__':
    try:
        main()
    except KeyboardInterrupt:
        print("\n")
        print_status("用户终止程序", "warning", "STOP")
        print_status("感谢使用，再见！", "info", "BYE")
        print("\n")
    except Exception as e:
        print_status(f"程序异常退出 {str(e)}", "error", "ERROR")<|MERGE_RESOLUTION|>--- conflicted
+++ resolved
@@ -905,7 +905,6 @@
 
     # try:
         # 设置wxauto日志路径
-<<<<<<< HEAD
     automation_log_dir = os.path.join(root_dir, "logs", "automation")
     if not os.path.exists(automation_log_dir):
         os.makedirs(automation_log_dir)
@@ -923,35 +922,6 @@
         root_dir=root_dir,
         tts_api_url=config.media.text_to_speech.tts_api_url
     )
-=======
-        automation_log_dir = os.path.join(root_dir, "logs", "automation")
-        if not os.path.exists(automation_log_dir):
-            os.makedirs(automation_log_dir)
-        os.environ["WXAUTO_LOG_PATH"] = os.path.join(automation_log_dir, "AutomationLog.txt")
-
-        files_handler = FileHandler()
-        emoji_handler = EmojiHandler(root_dir)
-        image_handler = ImageHandler(
-            root_dir=root_dir,
-            api_key=config.llm.api_key,
-            base_url=config.llm.base_url,
-            image_model=config.media.image_generation.model
-        )
-        voice_handler = VoiceHandler(
-            root_dir=root_dir,
-            tts_api_url=config.media.text_to_speech.tts_api_url
-        )
-        memory_handler = MemoryHandler(
-            root_dir=root_dir,
-            api_key=config.llm.api_key,
-            base_url=config.llm.base_url,
-            model=config.llm.model,
-            max_token=config.llm.max_tokens,
-            temperature=config.llm.temperature,
-            max_groups=config.behavior.context.max_groups,
-            bot_name=ROBOT_WX_NAME
-        )
->>>>>>> 1c75f3df
 
     deepseek = LLMService(
         api_key=config.llm.api_key,
@@ -999,7 +969,6 @@
         is_debug=debug_mode
     )
 
-<<<<<<< HEAD
     if debug_mode:
         # 设置日志颜色和级别
         logger.setLevel(logging.DEBUG)
@@ -1007,8 +976,8 @@
         init(autoreset=True)  # 使用已导入的init而不是colorama_init
         logger.info(f"{Fore.YELLOW}调试模式已启用{Style.RESET_ALL}")
 
-        # 初始化调试机器人
-        global chat_bot, wx
+            # 初始化调试机器人
+        global chat_bot
         chat_bot = DebugBot(
             message_handler=message_handler,
             moonshot_ai=moonshot_ai,
@@ -1028,26 +997,14 @@
 
         listen_list = config.user.listen_list
 
-        # 获取机器人名称 - 移到前面，优先获取
-        try:
-            wx = WeChat()
-            ROBOT_WX_NAME = wx.A_MyIcon.Name
-            logger.info(f"获取到机器人名称: {ROBOT_WX_NAME}")
-            # 循环添加监听对象
-            for i in listen_list:
-                wx.AddListenChat(who=i, savepic=True, savefile=True)
-        except Exception as e:
-            logger.error(f"获取机器人名称失败: {str(e)}")
-            ROBOT_WX_NAME = ""  # 设置默认值
-
-        # 初始化微信监听
-        print_status("初始化微信监听...", "info", "BOT")
-        wx = initialize_wx_listener()
-        if not wx:
-            print_status("微信初始化失败，请确保微信已登录并保持在前台运行!", "error", "CROSS")
-            return
-        print_status("微信监听初始化完成", "success", "CHECK")
-        print_status("检查短期记忆...", "info", "SEARCH")
+            # 初始化微信监听
+            print_status("初始化微信监听..", "info", "BOT")
+            wx = initialize_wx_listener()
+            if not wx:
+                print_status("微信初始化失败，请确保微信已登录并保持在前台运行!", "error", "CROSS")
+                return
+            print_status("微信监听初始化完成", "success", "CHECK")
+            print_status("检查短期记忆..", "info", "SEARCH")
 
         # 移除对 summarize_memories 的调用
         # memory_handler.summarize_memories()  # 启动时处理残留记忆
@@ -1102,178 +1059,6 @@
         if not auto_tasker:
             print_status("自动任务系统初始化失败", "error", "ERROR")
             return
-
-        # 主循环
-        # 在主循环中的重连逻辑
-        while True:
-            time.sleep(5)
-            if not listener_thread.is_alive():
-                print_status("监听线程已断开，尝试重新连接...", "warning", "SYNC")
-                try:
-                    # 添加检查，避免在短时间内多次重启
-                    last_restart_time = getattr(main, 'last_restart_time', 0)
-                    current_time = time.time()
-                    if current_time - last_restart_time < 20:  # 至少间隔20秒
-                        print_status("上次重启尝试时间过短，等待...", "warning", "WAIT")
-                        time.sleep(10)  # 增加等待时间
-                        continue
-
-                    main.last_restart_time = current_time
-                    wx = initialize_wx_listener()
-                    if wx:
-                        listener_thread = threading.Thread(target=message_listener)
-                        listener_thread.daemon = True
-                        listener_thread.start()
-                        print_status("重新连接成功", "success", "CHECK")
-                        time.sleep(10)  # 添加短暂延迟，确保线程正常启动
-                    else:
-                        print_status("重新连接失败，将在20秒后重试", "warning", "WARNING")
-                        time.sleep(20)
-                except Exception as e:
-                    print_status(f"重新连接失败: {str(e)}", "error", "CROSS")
-                    time.sleep(10)  # 失败后等待更长时间
-
-    # except Exception as e:
-        print_status(f"主程序异常: {str(e)}", "error", "ERROR")
-        logger.error(f"主程序异常: {str(e)}", exc_info=True)  # 添加详细日志记录
-    # finally:
-    #     # 清理资源
-    #     if countdown_timer:
-    #         countdown_timer.cancel()
-
-    #     # 设置事件以停止线程
-    #     stop_event.set()
-
-    #     # 关闭监听线程
-    #     if listener_thread and listener_thread.is_alive():
-    #         print_status("正在关闭监听线程...", "info", "SYNC")
-    #         listener_thread.join(timeout=2)
-    #         if listener_thread.is_alive():
-    #             print_status("监听线程未能正常关闭", "warning", "WARNING")
-
-    #     print_status("正在关闭系统...", "warning", "STOP")
-    #     print_status("系统已退出", "info", "BYE")
-    #     print("\n")
-=======
-        # 获取机器人名称- 移到前面，优先获取
-        try:
-            wx = WeChat()
-            ROBOT_WX_NAME = wx.A_MyIcon.Name
-            logger.info(f"获取到机器人名称: {ROBOT_WX_NAME}")
-            # 不在这里添加监听，避免重复添加
-            # 监听将在 initialize_wx_listener 函数中统一处理
-        except Exception as e:
-            logger.error(f"获取机器人名称失败 {str(e)}")
-            ROBOT_WX_NAME = ""  # 设置默认值
-
-        message_handler = MessageHandler(
-            root_dir=root_dir,
-            api_key=config.llm.api_key,
-            base_url=config.llm.base_url,
-            model=config.llm.model,
-            max_token=config.llm.max_tokens,
-            temperature=config.llm.temperature,
-            max_groups=config.behavior.context.max_groups,
-            robot_name=ROBOT_WX_NAME,  # 使用动态获取的机器人名称
-            prompt_content=prompt_content,
-            image_handler=image_handler,
-            emoji_handler=emoji_handler,
-            voice_handler=voice_handler,
-            memory_handler=memory_handler,
-            is_debug=debug_mode,
-            wx=wx  # 传递wx对象
-        )
-
-        if debug_mode:
-            # 设置日志颜色和级别
-            logger.setLevel(logging.DEBUG)
-            # 使用正确导入的init函数
-            init(autoreset=True)  # 使用已导入的init而不是colorama_init
-            logger.info(f"{Fore.YELLOW}调试模式已启用{Style.RESET_ALL}")
-
-            # 初始化调试机器人
-            global chat_bot
-            chat_bot = DebugBot(
-                message_handler=message_handler,
-                moonshot_ai=moonshot_ai,
-                memory_handler=memory_handler
-            )
-
-            # 启动控制台交互循环
-            while True:
-                chat_bot.handle_wxauto_message(None, "debug_chat")
-                time.sleep(1)
-        else:
-            # 确保在创建ChatBot 实例时传入memory_handler
-            chat_bot = ChatBot(message_handler, moonshot_ai, memory_handler)
-
-            # 设置监听列表
-            global listen_list
-
-            listen_list = config.user.listen_list
-
-            # 初始化微信监听
-            print_status("初始化微信监听..", "info", "BOT")
-            wx = initialize_wx_listener()
-            if not wx:
-                print_status("微信初始化失败，请确保微信已登录并保持在前台运行!", "error", "CROSS")
-                return
-            print_status("微信监听初始化完成", "success", "CHECK")
-            print_status("检查短期记忆..", "info", "SEARCH")
-
-            # 移除summarize_memories 的调用
-            # memory_handler.summarize_memories()  # 启动时处理残留记忆
-
-            # 移除记忆维护线程
-            """
-            def memory_maintenance():
-                while True:
-                    try:
-                        memory_handler.summarize_memories()
-                        time.sleep(3600)  # 每小时检查一次
-                    except Exception as e:
-                        logger.error(f"记忆维护失败: {str(e)}")
-    
-            print_status("启动记忆维护线程...", "info", "BRAIN")
-            memory_thread = threading.Thread(target=memory_maintenance)
-            memory_thread.daemon = True
-            memory_thread.start()
-            """
-
-            print_status("验证记忆存储路径...", "info", "FILE")
-            memory_dir = os.path.join(root_dir, "data", "memory")
-            if not os.path.exists(memory_dir):
-                os.makedirs(memory_dir)
-                print_status(f"创建记忆目录: {memory_dir}", "success", "CHECK")
-
-            avatar_dir = os.path.join(root_dir, config.behavior.context.avatar_dir)
-            prompt_path = os.path.join(avatar_dir, "avatar.md")
-            if not os.path.exists(prompt_path):
-                with open(prompt_path, "w", encoding="utf-8") as f:
-                    f.write("# 核心人格\n[默认内容]")
-                print_status(f"创建人设提示文件", "warning", "WARNING")
-
-            # 启动消息监听线程
-            print_status("启动消息监听线程...", "info", "ANTENNA")
-            listener_thread = threading.Thread(target=message_listener)
-            listener_thread.daemon = True  # 确保线程是守护线程
-            listener_thread.start()
-            print_status("消息监听已启动", "success", "CHECK")
-
-            # 启动主动消息
-            print_status("启动主动消息系统...", "info", "CLOCK")
-            start_countdown()
-            print_status("主动消息系统已启动", "success", "CHECK")
-
-            print("-" * 50)
-            print_status("系统初始化完成", "success", "STAR_2")
-            print("=" * 50)
-
-            # 初始化自动任务系统
-            auto_tasker = initialize_auto_tasks(message_handler)
-            if not auto_tasker:
-                print_status("自动任务系统初始化失败", "error", "ERROR")
-                return
 
             # 主循环
             # 在主循环中的重连逻辑
@@ -1313,8 +1098,8 @@
         if countdown_timer:
             countdown_timer.cancel()
 
-        # 设置事件以停止线程
-        stop_event.set()
+    #     # 设置事件以停止线程
+    #     stop_event.set()
 
         # 关闭监听线程
         if listener_thread is not None and listener_thread.is_alive():
@@ -1326,10 +1111,9 @@
             except Exception as e:
                 print_status(f"清理线程时出错 {str(e)}", "error", "ERROR")
 
-        print_status("正在关闭系统...", "warning", "STOP")
-        print_status("系统已退出", "info", "BYE")
-        print("\n")
->>>>>>> 1c75f3df
+    #     print_status("正在关闭系统...", "warning", "STOP")
+    #     print_status("系统已退出", "info", "BYE")
+    #     print("\n")
 
 
 #
